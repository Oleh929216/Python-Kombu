--- conflicted
+++ resolved
@@ -17,11 +17,6 @@
 
         count = Message.objects.filter(visible=False).count()
 
-<<<<<<< HEAD
         print('Removing {0} invisible {1} from database... '.format(
-                count, pluralize('message', count)))
-=======
-        print('Removing %s invisible %s... ' % (
             count, pluralize('message', count)))
->>>>>>> 39a81ecf
         Message.objects.cleanup()