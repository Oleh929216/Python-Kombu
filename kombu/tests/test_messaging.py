--- conflicted
+++ resolved
@@ -1,9 +1,4 @@
-<<<<<<< HEAD
 from __future__ import absolute_import, unicode_literals
-=======
-from __future__ import absolute_import
-from __future__ import with_statement
->>>>>>> 20a1119c
 
 import anyjson
 import pickle
@@ -125,12 +120,6 @@
     def test_publish_with_Exchange_instance(self):
         p = self.connection.Producer()
         p.channel = Mock()
-<<<<<<< HEAD
-        p.publish('hello', exchange=Exchange('foo'))
-        self.assertEqual(
-            p._channel.basic_publish.call_args[1]['exchange'], 'foo',
-        )
-=======
         p.publish('hello', exchange=Exchange('foo'), delivery_mode='transient')
         self.assertEqual(
             p._channel.basic_publish.call_args[1]['exchange'], 'foo',
@@ -149,7 +138,6 @@
         ensure = p.connection.ensure = Mock()
         p.publish('foo', exchange='foo', retry=True)
         self.assertTrue(ensure.called)
->>>>>>> 20a1119c
 
     def test_publish_retry_with_declare(self):
         p = self.connection.Producer()
